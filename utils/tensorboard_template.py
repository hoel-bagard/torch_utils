from abc import ABC
<<<<<<< HEAD
=======
from logging import Logger
>>>>>>> 80c4c523
from pathlib import Path
from typing import Optional

import torch
import torch.nn as nn
from torch.utils.tensorboard import SummaryWriter

from .batch_generator import BatchGenerator
from .metrics import Metrics
from .misc import clean_print


class TensorBoard(ABC):
    def __init__(self,
                 model: nn.Module,
                 tb_dir: Path,
                 train_dataloader: BatchGenerator,
                 val_dataloader: BatchGenerator,
<<<<<<< HEAD
=======
                 logger: Logger,
>>>>>>> 80c4c523
                 metrics: Optional[Metrics] = None,
                 write_graph: bool = True):
        """Class with TensorBoard utility functions for classification-like tasks.

        Args:
            model (nn.Module): Pytorch model whose performance are to be recorded
            tb_dir (Path): Path to where the tensorboard files will be saved
<<<<<<< HEAD
            train_dataloader (BatchGenerator): DataLoader with a PyTorch DataLoader like interface, contains train data.
            val_dataloader (BatchGenerator): DataLoader containing  validation data.
=======
            train_dataloader (BatchGenerator): DataLoader with a PyTorch DataLoader like interface, contains train data
            val_dataloader (BatchGenerator): DataLoader containing  validation data
            logger (Logger): Used to print things.
>>>>>>> 80c4c523
            metrics (Metrics, optional): Instance of the Metrics class, used to compute classification metrics
            write_graph (bool): If True, add the network graph to the TensorBoard
        """
        super().__init__()
        self.device = torch.device("cuda:0" if torch.cuda.is_available() else "cpu")
        self.model = model
        self.train_dataloader = train_dataloader
        self.val_dataloader = val_dataloader
        self.metrics = metrics
<<<<<<< HEAD
        self.train_dataloader = train_dataloader
        self.val_dataloader = val_dataloader
=======
        self.logger = logger
>>>>>>> 80c4c523

        self.weights_warning_printed: bool = False  # Prints a warning if the network cannot give its weights

        self.train_tb_writer = SummaryWriter(tb_dir / "Train")
        self.val_tb_writer = SummaryWriter(tb_dir / "Validation")
        if write_graph:
<<<<<<< HEAD
            print("Adding network graph to TensorBoard")
            dummy_input = (torch.empty(2, *train_dataloader.data_shape, device=self.device), )
=======
            self.logger.info("Adding network graph to TensorBoard")
            dummy_input = (torch.empty(2, *self.train_dataloader.data_shape, device=self.device), )
>>>>>>> 80c4c523
            self.train_tb_writer.add_graph(model, dummy_input)
            self.train_tb_writer.flush()

    def close_writers(self) -> None:
        self.train_tb_writer.close()
        self.val_tb_writer.close()

    def write_metrics(self, epoch: int, mode: str = "Train") -> None:
        """Writes metrics in TensorBoard.

        Args:
            epoch (int): Current epoch
            mode (str): Either "Train" or "Validation"

        Raises:
            TypeError: No Metrics instance
        """
        if not isinstance(self.metrics, Metrics):
            raise TypeError("Trying to write metrics, but did not get a Metrics instance during initialization")

        tb_writer = self.train_tb_writer if mode == "Train" else self.val_tb_writer
        metrics = self.metrics.get_metrics(mode)

        clean_print("Adding scalars to TensorBoard", end="\r")
        for scalar_metric_name, scalar_metric_value in metrics["scalars"].items():
            tb_writer.add_scalar(scalar_metric_name, scalar_metric_value, epoch)

        clean_print("Adding images to TensorBoard", end="\r")
        for img_metric_name, img_metric_value in metrics["imgs"].items():
            tb_writer.add_image(img_metric_name, img_metric_value, global_step=epoch, dataformats="HWC")

    def write_weights_grad(self, epoch: int):
        """Writes the model's weights and gradients to tensorboard, if the model can provide them.

        Args:
            epoch (int): Current epoch
        """
        try:
            for tag, (weight, grad) in self.model.get_weight_and_grads().items():  # type: ignore
                self.train_tb_writer.add_histogram(f"{tag}/weights", weight, epoch)
                self.train_tb_writer.add_histogram(f"{tag}/gradients", grad, epoch)
        except AttributeError:  # torch.nn.modules.module.ModuleAttributeError:
            if not self.weights_warning_printed:
                print(f"Warning: The model {self.model.__class__.__name__}"
                      f" does not support recording weights and gradients.")
                self.weights_warning_printed = True

    def write_loss(self, epoch: int, loss: float, mode: str = "Train"):
        """Writes loss metric in TensorBoard.

        Args:
            epoch (int): Current epoch
            loss (float): Epoch loss that will be added to the TensorBoard
            mode (str): Either "Train" or "Validation"
        """
        tb_writer = self.train_tb_writer if mode == "Train" else self.val_tb_writer
        tb_writer.add_scalar("Loss", loss, epoch)
        self.train_tb_writer.flush()

    def write_lr(self, epoch: int, lr: float):
        """Writes learning rate in the TensorBoard.

        Args:
            epoch (int): Current epoch
            lr (float): Learning rate for the given epoch
        """
        self.train_tb_writer.add_scalar("Learning Rate", lr, epoch)<|MERGE_RESOLUTION|>--- conflicted
+++ resolved
@@ -1,8 +1,5 @@
 from abc import ABC
-<<<<<<< HEAD
-=======
 from logging import Logger
->>>>>>> 80c4c523
 from pathlib import Path
 from typing import Optional
 
@@ -21,10 +18,7 @@
                  tb_dir: Path,
                  train_dataloader: BatchGenerator,
                  val_dataloader: BatchGenerator,
-<<<<<<< HEAD
-=======
                  logger: Logger,
->>>>>>> 80c4c523
                  metrics: Optional[Metrics] = None,
                  write_graph: bool = True):
         """Class with TensorBoard utility functions for classification-like tasks.
@@ -32,14 +26,9 @@
         Args:
             model (nn.Module): Pytorch model whose performance are to be recorded
             tb_dir (Path): Path to where the tensorboard files will be saved
-<<<<<<< HEAD
-            train_dataloader (BatchGenerator): DataLoader with a PyTorch DataLoader like interface, contains train data.
-            val_dataloader (BatchGenerator): DataLoader containing  validation data.
-=======
             train_dataloader (BatchGenerator): DataLoader with a PyTorch DataLoader like interface, contains train data
             val_dataloader (BatchGenerator): DataLoader containing  validation data
             logger (Logger): Used to print things.
->>>>>>> 80c4c523
             metrics (Metrics, optional): Instance of the Metrics class, used to compute classification metrics
             write_graph (bool): If True, add the network graph to the TensorBoard
         """
@@ -48,26 +37,16 @@
         self.model = model
         self.train_dataloader = train_dataloader
         self.val_dataloader = val_dataloader
+        self.logger = logger
         self.metrics = metrics
-<<<<<<< HEAD
-        self.train_dataloader = train_dataloader
-        self.val_dataloader = val_dataloader
-=======
-        self.logger = logger
->>>>>>> 80c4c523
 
         self.weights_warning_printed: bool = False  # Prints a warning if the network cannot give its weights
 
         self.train_tb_writer = SummaryWriter(tb_dir / "Train")
         self.val_tb_writer = SummaryWriter(tb_dir / "Validation")
         if write_graph:
-<<<<<<< HEAD
-            print("Adding network graph to TensorBoard")
-            dummy_input = (torch.empty(2, *train_dataloader.data_shape, device=self.device), )
-=======
             self.logger.info("Adding network graph to TensorBoard")
             dummy_input = (torch.empty(2, *self.train_dataloader.data_shape, device=self.device), )
->>>>>>> 80c4c523
             self.train_tb_writer.add_graph(model, dummy_input)
             self.train_tb_writer.flush()
 
